--- conflicted
+++ resolved
@@ -17,12 +17,7 @@
 // Re-export sys traits in this module, so all are in one place.
 use crate::builtin;
 use crate::registry::property::builtin_type_string;
-<<<<<<< HEAD
-pub use sys::{GodotFfi, GodotNullableFfi};
-=======
-use crate::{builtin, meta};
 pub use sys::{ExtVariantType, GodotFfi, GodotNullableFfi};
->>>>>>> 46f275a4
 
 /// Conversion of [`GodotFfi`] types to/from [`Variant`].
 #[doc(hidden)]
