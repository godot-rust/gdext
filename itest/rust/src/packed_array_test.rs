/*
 * This Source Code Form is subject to the terms of the Mozilla Public
 * License, v. 2.0. If a copy of the MPL was not distributed with this
 * file, You can obtain one at https://mozilla.org/MPL/2.0/.
 */

use crate::{expect_panic, itest};
use godot::prelude::*;

<<<<<<< HEAD
pub fn run() -> bool {
    let mut ok = true;
    ok &= packed_array_default();
    ok &= packed_array_new();
    ok &= packed_array_from_iterator();
    ok &= packed_array_from();
    ok &= packed_array_to_vec();
    // ok &= packed_array_into_iterator();
    ok &= packed_array_eq();
    ok &= packed_array_clone();
    ok &= packed_array_slice();
    ok &= packed_array_get();
    ok &= packed_array_binary_search();
    ok &= packed_array_find();
    ok &= packed_array_rfind();
    ok &= packed_array_set();
    ok &= packed_array_push();
    ok &= packed_array_insert();
    ok &= packed_array_extend();
    ok &= packed_array_reverse();
    ok &= packed_array_sort();
    ok &= packed_array_as_slice();
    ok &= packed_array_is_mut_unique();
    ok
}

=======
>>>>>>> 55c4d3ac
#[itest]
fn packed_array_default() {
    assert_eq!(PackedByteArray::default().len(), 0);
}

#[itest]
fn packed_array_new() {
    assert_eq!(PackedByteArray::new().len(), 0);
}

#[itest]
fn packed_array_from_iterator() {
    let array = PackedByteArray::from_iter([1, 2]);

    assert_eq!(array.len(), 2);
    assert_eq!(array.get(0), 1);
    assert_eq!(array.get(1), 2);
}

#[itest]
fn packed_array_from() {
    let array = PackedByteArray::from(&[1, 2]);

    assert_eq!(array.len(), 2);
    assert_eq!(array.get(0), 1);
    assert_eq!(array.get(1), 2);
}

#[itest]
fn packed_array_to_vec() {
    let array = PackedByteArray::from(&[1, 2]);
    assert_eq!(array.to_vec(), vec![1, 2]);
}

// #[itest]
// fn packed_array_into_iterator() {
//     let array = Array::from(&[1, 2]);
//     let mut iter = array.into_iter();
//     assert_eq!(iter.next(), Some(1));
//     assert_eq!(iter.next(), Some(2));
//     assert_eq!(iter.next(), None);
// }

#[itest]
fn packed_array_eq() {
    assert_eq!(
        PackedByteArray::from(&[1, 2]),
        PackedByteArray::from(&[1, 2])
    );
    assert_ne!(
        PackedByteArray::from(&[1, 2]),
        PackedByteArray::from(&[1, 1])
    );
    assert_ne!(
        PackedFloat32Array::from(&[f32::NAN]),
        PackedFloat32Array::from(&[f32::NAN])
    );
}

#[itest]
fn packed_array_clone() {
    let mut array = PackedByteArray::from(&[1, 2]);
    #[allow(clippy::redundant_clone)]
    let clone = array.clone();
    array.set(0, 3);
    assert_eq!(clone.get(0), 1);
}

#[itest]
fn packed_array_slice() {
    let array = PackedByteArray::from(&[1, 2, 3]);
    let slice = array.slice(1, 2);
    assert_eq!(slice.to_vec(), vec![2]);
}

#[itest]
fn packed_array_get() {
    let array = PackedByteArray::from(&[1, 2]);

    assert_eq!(array.get(0), 1);
    assert_eq!(array.get(1), 2);
    expect_panic("Array index 2 out of bounds: length is 2", || {
        array.get(2);
    });
}

#[itest]
fn packed_array_binary_search() {
    let array = PackedByteArray::from(&[1, 3]);

    assert_eq!(array.binary_search(0), 0);
    assert_eq!(array.binary_search(1), 0);
    assert_eq!(array.binary_search(2), 1);
    assert_eq!(array.binary_search(3), 1);
    assert_eq!(array.binary_search(4), 2);
}

#[itest]
fn packed_array_find() {
    let array = PackedByteArray::from(&[1, 2, 1]);

    assert_eq!(array.find(0, None), None);
    assert_eq!(array.find(1, None), Some(0));
    assert_eq!(array.find(1, Some(1)), Some(2));
}

#[itest]
fn packed_array_rfind() {
    let array = PackedByteArray::from(&[1, 2, 1]);

    assert_eq!(array.rfind(0, None), None);
    assert_eq!(array.rfind(1, None), Some(2));
    assert_eq!(array.rfind(1, Some(1)), Some(0));
}

#[itest]
fn packed_array_set() {
    let mut array = PackedByteArray::from(&[1, 2]);

    array.set(0, 3);
    assert_eq!(array.get(0), 3);

    expect_panic("Array index 2 out of bounds: length is 2", move || {
        array.set(2, 4);
    });
}

#[itest]
fn packed_array_push() {
    let mut array = PackedByteArray::from(&[1, 2]);

    array.push(3);

    assert_eq!(array.len(), 3);
    assert_eq!(array.get(2), 3);
}

#[itest]
fn packed_array_insert() {
    let mut array = PackedByteArray::from(&[1, 2]);

    array.insert(0, 3);
    assert_eq!(array.to_vec(), vec![3, 1, 2]);

    array.insert(3, 4);
    assert_eq!(array.to_vec(), vec![3, 1, 2, 4]);
}

#[itest]
fn packed_array_extend() {
    let mut array = PackedByteArray::from(&[1, 2]);
    let other = PackedByteArray::from(&[3, 4]);
    array.extend_array(&other);
    assert_eq!(array.to_vec(), vec![1, 2, 3, 4]);
}

#[itest]
fn packed_array_sort() {
    let mut array = PackedByteArray::from(&[2, 1]);
    array.sort();
    assert_eq!(array.to_vec(), vec![1, 2]);
}

#[itest]
fn packed_array_reverse() {
    let mut array = PackedByteArray::from(&[1, 2]);
    array.reverse();
    assert_eq!(array.to_vec(), vec![2, 1]);
}

#[itest]
fn packed_array_as_slice() {
    let vec = vec![1, 2];
    let array = PackedByteArray::from(vec.as_slice());
    assert_eq!(array.as_slice(), vec.as_slice());

    assert_eq!(
        PackedByteArray::new().as_slice(),
        &[],
        "Array is empty, but still a valid slice"
    );
}

#[itest]
fn packed_array_is_mut_unique() {
    let array1 = PackedByteArray::from(&[1, 2]);
    let mut array2 = array1.clone();
    let array3 = array1.to_variant();
    let array4 = godot::engine::Image::create_from_data(
        2,
        1,
        false,
        godot::engine::image::Format::FORMAT_R8,
        array1.clone(),
    )
    .unwrap();

    assert_eq!(
        array1.as_slice().as_ptr(),
        array2.as_slice().as_ptr(),
        "Arrays should share the same buffer"
    );
    assert_eq!(
        array1.as_slice().as_ptr(),
        array3.to::<PackedByteArray>().as_slice().as_ptr(),
        "Arrays should share the same buffer. Even when stored in a variant"
    );
    assert_eq!(
        array1.as_slice().as_ptr(),
        array4.get_data().as_slice().as_ptr(),
        "Arrays should share the same buffer. Even when stored in an Image"
    );

    // array2 should become an unique copy of array1
    // as mutable access triggers copy-on-write.
    array2.as_mut_slice();
    assert_ne!(
        array2.as_slice().as_ptr(),
        array1.as_slice().as_ptr(),
        "Arrays should not share the same buffer after a mutable access"
    );
    assert_ne!(
        array2.as_slice().as_ptr(),
        array3.to::<PackedByteArray>().as_slice().as_ptr(),
        "Arrays should not share the same buffer after a mutable access. Event when stored in a variant"
    );
    assert_ne!(
        array2.as_slice().as_ptr(),
        array4.get_data().as_slice().as_ptr(),
        "Arrays should not share the same buffer after a mutable access. Event when stored in an Image"
    );
    // These were not mutably accessed, so they should still share the same buffer.
    assert_eq!(
        array3.to::<PackedByteArray>().as_slice().as_ptr(),
        array4.get_data().as_slice().as_ptr(),
    );

    assert_eq!(
        array1.as_slice(),
        array2.as_slice(),
        "Array2 should be a copy of array1"
    );
}

#[derive(GodotClass, Debug)]
#[class(base=RefCounted)]
struct PackedArrayTest {
    array: PackedByteArray,
    _base: Base<RefCounted>,
}

#[godot_api]
impl PackedArrayTest {
    #[func]
    fn set_array(&mut self, array: PackedByteArray) {
        self.array = array;
    }

    #[func]
    fn get_array(&self) -> PackedByteArray {
        self.array.clone()
    }

    #[func]
    fn are_separate_buffer(&self, other: PackedByteArray) -> bool {
        self.array.as_slice().as_ptr() != other.as_slice().as_ptr()
    }

    #[func]
    fn do_mutable_access(&mut self) {
        self.array.as_mut_slice();
    }
}

#[godot_api]
impl GodotExt for PackedArrayTest {
    fn init(base: Base<Self::Base>) -> Self {
        Self {
            array: PackedByteArray::new(),
            _base: base,
        }
    }
}<|MERGE_RESOLUTION|>--- conflicted
+++ resolved
@@ -7,35 +7,6 @@
 use crate::{expect_panic, itest};
 use godot::prelude::*;
 
-<<<<<<< HEAD
-pub fn run() -> bool {
-    let mut ok = true;
-    ok &= packed_array_default();
-    ok &= packed_array_new();
-    ok &= packed_array_from_iterator();
-    ok &= packed_array_from();
-    ok &= packed_array_to_vec();
-    // ok &= packed_array_into_iterator();
-    ok &= packed_array_eq();
-    ok &= packed_array_clone();
-    ok &= packed_array_slice();
-    ok &= packed_array_get();
-    ok &= packed_array_binary_search();
-    ok &= packed_array_find();
-    ok &= packed_array_rfind();
-    ok &= packed_array_set();
-    ok &= packed_array_push();
-    ok &= packed_array_insert();
-    ok &= packed_array_extend();
-    ok &= packed_array_reverse();
-    ok &= packed_array_sort();
-    ok &= packed_array_as_slice();
-    ok &= packed_array_is_mut_unique();
-    ok
-}
-
-=======
->>>>>>> 55c4d3ac
 #[itest]
 fn packed_array_default() {
     assert_eq!(PackedByteArray::default().len(), 0);
